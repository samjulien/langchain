"""Wrappers on top of large language models APIs."""
from typing import Dict, Type

from langchain.llms.ai21 import AI21
from langchain.llms.aleph_alpha import AlephAlpha
from langchain.llms.anthropic import Anthropic
from langchain.llms.anyscale import Anyscale
from langchain.llms.aviary import Aviary
from langchain.llms.bananadev import Banana
from langchain.llms.base import BaseLLM
from langchain.llms.baseten import Baseten
from langchain.llms.beam import Beam
from langchain.llms.bedrock import Bedrock
from langchain.llms.cerebriumai import CerebriumAI
from langchain.llms.cohere import Cohere
from langchain.llms.ctransformers import CTransformers
from langchain.llms.databricks import Databricks
from langchain.llms.deepinfra import DeepInfra
from langchain.llms.fake import FakeListLLM
from langchain.llms.forefrontai import ForefrontAI
from langchain.llms.google_palm import GooglePalm
from langchain.llms.gooseai import GooseAI
from langchain.llms.gpt4all import GPT4All
from langchain.llms.huggingface_endpoint import HuggingFaceEndpoint
from langchain.llms.huggingface_hub import HuggingFaceHub
from langchain.llms.huggingface_pipeline import HuggingFacePipeline
from langchain.llms.huggingface_text_gen_inference import HuggingFaceTextGenInference
from langchain.llms.human import HumanInputLLM
from langchain.llms.llamacpp import LlamaCpp
from langchain.llms.manifest import ManifestWrapper
from langchain.llms.modal import Modal
from langchain.llms.mosaicml import MosaicML
from langchain.llms.nlpcloud import NLPCloud
from langchain.llms.octoai_endpoint import OctoAIEndpoint
from langchain.llms.openai import AzureOpenAI, OpenAI, OpenAIChat
from langchain.llms.openlm import OpenLM
from langchain.llms.petals import Petals
from langchain.llms.pipelineai import PipelineAI
from langchain.llms.predictionguard import PredictionGuard
from langchain.llms.promptlayer_openai import PromptLayerOpenAI, PromptLayerOpenAIChat
from langchain.llms.replicate import Replicate
from langchain.llms.rwkv import RWKV
from langchain.llms.sagemaker_endpoint import SagemakerEndpoint
from langchain.llms.self_hosted import SelfHostedPipeline
from langchain.llms.self_hosted_hugging_face import SelfHostedHuggingFaceLLM
from langchain.llms.stochasticai import StochasticAI
from langchain.llms.textgen import TextGen
from langchain.llms.vertexai import VertexAI
from langchain.llms.writer import Writer

__all__ = [
    "AI21",
    "AlephAlpha",
    "Anthropic",
    "Anyscale",
    "Aviary",
    "AzureOpenAI",
    "Banana",
    "Baseten",
    "Beam",
    "Bedrock",
    "CTransformers",
    "CerebriumAI",
    "Cohere",
    "Databricks",
    "DeepInfra",
    "FakeListLLM",
    "ForefrontAI",
    "GPT4All",
    "GooglePalm",
    "GooseAI",
    "HuggingFaceEndpoint",
    "HuggingFaceHub",
    "HuggingFacePipeline",
    "HuggingFaceTextGenInference",
    "HumanInputLLM",
    "LlamaCpp",
    "TextGen",
    "ManifestWrapper",
    "Modal",
    "MosaicML",
    "NLPCloud",
    "OpenAI",
    "OpenAIChat",
    "OpenLM",
    "Petals",
    "PipelineAI",
    "PredictionGuard",
    "PromptLayerOpenAI",
    "PromptLayerOpenAIChat",
    "RWKV",
    "Replicate",
    "SagemakerEndpoint",
    "SelfHostedHuggingFaceLLM",
    "SelfHostedPipeline",
    "StochasticAI",
    "VertexAI",
<<<<<<< HEAD
    "OctoAIEndpoint",
=======
    "Writer",
>>>>>>> 37a89918
]

type_to_cls_dict: Dict[str, Type[BaseLLM]] = {
    "ai21": AI21,
    "aleph_alpha": AlephAlpha,
    "anthropic": Anthropic,
    "anyscale": Anyscale,
    "aviary": Aviary,
    "azure": AzureOpenAI,
    "bananadev": Banana,
    "baseten": Baseten,
    "beam": Beam,
    "cerebriumai": CerebriumAI,
    "cohere": Cohere,
    "ctransformers": CTransformers,
    "databricks": Databricks,
    "deepinfra": DeepInfra,
    "fake-list": FakeListLLM,
    "forefrontai": ForefrontAI,
    "google_palm": GooglePalm,
    "gooseai": GooseAI,
    "gpt4all": GPT4All,
    "huggingface_endpoint": HuggingFaceEndpoint,
    "huggingface_hub": HuggingFaceHub,
    "huggingface_pipeline": HuggingFacePipeline,
    "huggingface_textgen_inference": HuggingFaceTextGenInference,
    "human-input": HumanInputLLM,
    "llamacpp": LlamaCpp,
    "textgen": TextGen,
    "modal": Modal,
    "mosaic": MosaicML,
    "nlpcloud": NLPCloud,
    "openai": OpenAI,
    "openlm": OpenLM,
    "petals": Petals,
    "pipelineai": PipelineAI,
<<<<<<< HEAD
    "huggingface_pipeline": HuggingFacePipeline,
    "azure": AzureOpenAI,
    "octoai_endpoint": OctoAIEndpoint,
=======
>>>>>>> 37a89918
    "replicate": Replicate,
    "rwkv": RWKV,
    "sagemaker_endpoint": SagemakerEndpoint,
    "self_hosted": SelfHostedPipeline,
    "self_hosted_hugging_face": SelfHostedHuggingFaceLLM,
    "stochasticai": StochasticAI,
    "vertexai": VertexAI,
    "writer": Writer,
}<|MERGE_RESOLUTION|>--- conflicted
+++ resolved
@@ -80,6 +80,7 @@
     "Modal",
     "MosaicML",
     "NLPCloud",
+    "OctoAIEndpoint",
     "OpenAI",
     "OpenAIChat",
     "OpenLM",
@@ -95,11 +96,7 @@
     "SelfHostedPipeline",
     "StochasticAI",
     "VertexAI",
-<<<<<<< HEAD
-    "OctoAIEndpoint",
-=======
     "Writer",
->>>>>>> 37a89918
 ]
 
 type_to_cls_dict: Dict[str, Type[BaseLLM]] = {
@@ -132,16 +129,11 @@
     "modal": Modal,
     "mosaic": MosaicML,
     "nlpcloud": NLPCloud,
+    "octoai_endpoint": OctoAIEndpoint,
     "openai": OpenAI,
     "openlm": OpenLM,
     "petals": Petals,
     "pipelineai": PipelineAI,
-<<<<<<< HEAD
-    "huggingface_pipeline": HuggingFacePipeline,
-    "azure": AzureOpenAI,
-    "octoai_endpoint": OctoAIEndpoint,
-=======
->>>>>>> 37a89918
     "replicate": Replicate,
     "rwkv": RWKV,
     "sagemaker_endpoint": SagemakerEndpoint,
