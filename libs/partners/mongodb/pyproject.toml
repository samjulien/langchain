--- conflicted
+++ resolved
@@ -21,12 +21,9 @@
 [tool.poetry.dependencies]
 python = ">=3.9,<4.0"
 pymongo = ">=4.6.1,<5.0"
-<<<<<<< HEAD
 langchain-core = "^0.3.0.dev"
 pydantic = ">=2,<3"
-=======
-langchain-core = "^0.2.38"
->>>>>>> 97923225
+
 [[tool.poetry.dependencies.numpy]]
 version = "^1"
 python = "<3.12"
