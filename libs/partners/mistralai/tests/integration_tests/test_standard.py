"""Standard LangChain interface tests"""

from typing import Optional, Type

from langchain_core.language_models import BaseChatModel
from langchain_standard_tests.integration_tests import (  # type: ignore[import-not-found]
    ChatModelIntegrationTests,  # type: ignore[import-not-found]
)

from langchain_mistralai import ChatMistralAI


class TestMistralStandard(ChatModelIntegrationTests):
    @property
    def chat_model_class(self) -> Type[BaseChatModel]:
        return ChatMistralAI

    @property
    def chat_model_params(self) -> dict:
        return {"model": "mistral-large-latest", "temperature": 0}

    @property
<<<<<<< HEAD
    def supports_json_mode(self) -> bool:
        return True
=======
    def tool_choice_value(self) -> Optional[str]:
        """Value to use for tool choice when used in tests."""
        return "any"
>>>>>>> 7d13a2f9
<|MERGE_RESOLUTION|>--- conflicted
+++ resolved
@@ -20,11 +20,10 @@
         return {"model": "mistral-large-latest", "temperature": 0}
 
     @property
-<<<<<<< HEAD
     def supports_json_mode(self) -> bool:
         return True
-=======
+
+    @property
     def tool_choice_value(self) -> Optional[str]:
         """Value to use for tool choice when used in tests."""
-        return "any"
->>>>>>> 7d13a2f9
+        return "any"