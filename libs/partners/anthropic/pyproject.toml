[tool.poetry]
name = "langchain-anthropic"
<<<<<<< HEAD
version = "0.1.10"
=======
version = "0.1.11"
>>>>>>> 8c29b7bf
description = "An integration package connecting AnthropicMessages and LangChain"
authors = []
readme = "README.md"
repository = "https://github.com/langchain-ai/langchain"
license = "MIT"

[tool.poetry.urls]
"Source Code" = "https://github.com/langchain-ai/langchain/tree/master/libs/partners/anthropic"

[tool.poetry.dependencies]
python = ">=3.8.1,<4.0"
langchain-core = "^0.1.43"
anthropic = ">=0.23.0,<1"
defusedxml = { version = "^0.7.1", optional = true }

[tool.poetry.group.test]
optional = true

[tool.poetry.group.test.dependencies]
pytest = "^7.3.0"
freezegun = "^1.2.2"
pytest-mock = "^3.10.0"
syrupy = "^4.0.2"
pytest-watcher = "^0.3.4"
pytest-asyncio = "^0.21.1"
langchain-core = { path = "../../core", develop = true }
defusedxml = "^0.7.1"
langchain-standard-tests = {path = "../../standard-tests", develop = true}

[tool.poetry.group.codespell]
optional = true

[tool.poetry.group.codespell.dependencies]
codespell = "^2.2.0"

[tool.poetry.group.lint]
optional = true

[tool.poetry.group.lint.dependencies]
ruff = ">=0.2.2,<1"
mypy = "^0.991"

[tool.poetry.group.typing.dependencies]
mypy = "^0.991"
langchain-core = { path = "../../core", develop = true }

[tool.poetry.group.dev]
optional = true

[tool.poetry.group.dev.dependencies]
langchain-core = { path = "../../core", develop = true }

[tool.poetry.group.test_integration]
optional = true

[tool.poetry.group.test_integration.dependencies]
langchain-core = { path = "../../core", develop = true }

[tool.ruff.lint]
select = [
  "E",    # pycodestyle
  "F",    # pyflakes
  "I",    # isort
  "T201", # print
]

[tool.mypy]
disallow_untyped_defs = "True"

[tool.coverage.run]
omit = ["tests/*"]

[build-system]
requires = ["poetry-core>=1.0.0"]
build-backend = "poetry.core.masonry.api"

[tool.pytest.ini_options]
# --strict-markers will raise errors on unknown marks.
# https://docs.pytest.org/en/7.1.x/how-to/mark.html#raising-errors-on-unknown-marks
#
# https://docs.pytest.org/en/7.1.x/reference/reference.html
# --strict-config       any warnings encountered while parsing the `pytest`
#                       section of the configuration file raise errors.
#
# https://github.com/tophat/syrupy
# --snapshot-warn-unused    Prints a warning on unused snapshots rather than fail the test suite.
addopts = "--snapshot-warn-unused --strict-markers --strict-config --durations=5"
# Registering custom markers.
# https://docs.pytest.org/en/7.1.x/example/markers.html#registering-markers
markers = [
  "requires: mark tests as requiring a specific library",
  "asyncio: mark tests as requiring asyncio",
  "compile: mark placeholder test used to compile integration tests without running them",
]
asyncio_mode = "auto"<|MERGE_RESOLUTION|>--- conflicted
+++ resolved
@@ -1,10 +1,6 @@
 [tool.poetry]
 name = "langchain-anthropic"
-<<<<<<< HEAD
-version = "0.1.10"
-=======
 version = "0.1.11"
->>>>>>> 8c29b7bf
 description = "An integration package connecting AnthropicMessages and LangChain"
 authors = []
 readme = "README.md"
