import os
from typing import List

import numpy as np
import pytest

from langchain_openai import OpenAIEmbeddings
from langchain_openai.embeddings.base import _normed_vector_avg, _vector_norm

os.environ["OPENAI_API_KEY"] = "foo"


def test_invalid_model_kwargs() -> None:
    with pytest.raises(ValueError):
        OpenAIEmbeddings(model_kwargs={"model": "foo"})


def test_incorrect_field() -> None:
    with pytest.warns(match="not default parameter"):
<<<<<<< HEAD
        llm = OpenAIEmbeddings(foo="bar")
    assert llm.model_kwargs == {"foo": "bar"}


@pytest.mark.parametrize(
    ("vectors", "weights", "expected"),
    [
        ([[1]], [1], [1]),
        ([[1, 0, 0], [0, 1, 0]], [1, 1], [(2**0.5) * 0.5, (2**0.5) * 0.5, 0]),
        (
            [[0.27, 0.95, 0.13], [0.52, 0.1, 0.84], [0.18, 0.91, 0.36]],
            [10, 51, 3],
            [0.5235709525340383, 0.30488859567926363, 0.7955604325802826],
        ),
    ],
)
def test__normed_vector_avg(
    vectors: List[List[float]], weights: List[int], expected: List[float]
) -> None:
    actual = _normed_vector_avg(vectors, weights)
    assert np.isclose(actual, expected).all()


@pytest.mark.parametrize(
    ("vector", "expected"),
    [
        ([0.1], [1]),
        ([1, 1, 1], [3**0.5 / 3] * 3),
        ([27, 95, 13], [0.2710455418938115, 0.9536787585152627, 0.13050340905998334]),
    ],
)
def test__vector_norm(vector: List[float], expected: List[float]) -> None:
    actual = _vector_norm(vector)
    assert np.isclose(actual, expected).all()
=======
        llm = OpenAIEmbeddings(foo="bar")  # type: ignore[call-arg]
    assert llm.model_kwargs == {"foo": "bar"}
>>>>>>> 48333752
<|MERGE_RESOLUTION|>--- conflicted
+++ resolved
@@ -17,8 +17,7 @@
 
 def test_incorrect_field() -> None:
     with pytest.warns(match="not default parameter"):
-<<<<<<< HEAD
-        llm = OpenAIEmbeddings(foo="bar")
+        llm = OpenAIEmbeddings(foo="bar")  # type: ignore[call-arg]
     assert llm.model_kwargs == {"foo": "bar"}
 
 
@@ -51,8 +50,4 @@
 )
 def test__vector_norm(vector: List[float], expected: List[float]) -> None:
     actual = _vector_norm(vector)
-    assert np.isclose(actual, expected).all()
-=======
-        llm = OpenAIEmbeddings(foo="bar")  # type: ignore[call-arg]
-    assert llm.model_kwargs == {"foo": "bar"}
->>>>>>> 48333752
+    assert np.isclose(actual, expected).all()