--- conflicted
+++ resolved
@@ -85,30 +85,6 @@
         """Setup test environment variables if needed."""
         monkeypatch.setenv("WRITER_API_KEY", "fake-api-key")
 
-<<<<<<< HEAD
-def test_convert_dict_to_message_with_tool_calls() -> None:
-    """Test converting an AI message with tool calls."""
-    message = {
-        "role": "assistant",
-        "content": "",
-        "tool_calls": [
-            {
-                "id": "call_abc123",
-                "type": "function",
-                "function": {
-                    "name": "get_weather",
-                    "arguments": '{"location": "London"}'
-                }
-            }
-        ]
-    }
-    result = _convert_dict_to_message(message)
-    assert isinstance(result, AIMessage)
-    assert result.tool_calls
-    assert len(result.tool_calls) == 1
-    assert result.tool_calls[0]["name"] == "get_weather"
-    assert result.tool_calls[0]["args"]["location"] == "London"
-=======
     @pytest.fixture(autouse=True)
     def test_writer_model_param(self) -> None:
         """Test different ways to initialize the chat model."""
@@ -118,7 +94,6 @@
             {"model_name": "palmyra-x-004", "writer_api_key": "test-key"},
             {"model": "palmyra-x-004", "api_key": "test-key", "temperature": 0.5},
         ]
->>>>>>> 38f6877b
 
         for case in test_cases:
             chat = ChatWriter(**case)
@@ -271,62 +246,11 @@
         mock_client = AsyncMock()
         mock_client.chat.chat.return_value = mock_completion
         
-<<<<<<< HEAD
-        assert isinstance(response, AIMessage)
-        assert callback_handler.llm_streams > 0
-        assert response.content == "Hello!"
-
-# Tool/Function Calling Tests
-
-def test_sync_tool_calling() -> None:
-    """Test synchronous tool calling functionality."""
-    from pydantic import BaseModel, Field
-    
-    class GetWeather(BaseModel):
-        """Get the weather in a location."""
-        location: str = Field(..., description="The location to get weather for")
-    
-    chat = ChatWriter(writer_api_key="test-key")
-    chat_with_tools = chat.bind_tools(
-        tools=[GetWeather],
-        tool_choice="auto"
-    )
-    
-    mock_client = MagicMock()
-    mock_response = {
-        "id": "chat-12345",
-        "choices": [{
-            "message": {
-                "role": "assistant",
-                "content": None,
-                "tool_calls": [{
-                    "id": "call_abc123",
-                    "type": "function",
-                    "function": {
-                        "name": "GetWeather",
-                        "arguments": '{"location": "London"}'
-                    }
-                }]
-            },
-            "finish_reason": "tool_calls"
-        }]
-    }
-    
-    mock_client.chat.chat.return_value = mock_response
-    
-    with patch.object(chat_with_tools.bound, "client", mock_client):
-        response = chat_with_tools.invoke("What's the weather in London?")
-        assert isinstance(response, AIMessage)
-        assert response.tool_calls
-        assert response.tool_calls[0].name == "GetWeather"
-        assert json.loads(response.tool_calls[0].args)["location"] == "London"
-=======
         with patch.object(chat, "async_client", mock_client):
             message = HumanMessage(content="Hi there!")
             response = await chat.ainvoke([message])
             assert isinstance(response, AIMessage)
             assert response.content == "Hello! How can I help you?"
->>>>>>> 38f6877b
 
     @pytest.fixture(autouse=True)
     def test_sync_streaming(self, mock_streaming_chunks: List[Dict[str, Any]]) -> None:
