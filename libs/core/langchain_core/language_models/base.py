from __future__ import annotations

from abc import ABC, abstractmethod
from functools import lru_cache
from typing import (
    TYPE_CHECKING,
    Any,
    Callable,
    Dict,
    List,
    Literal,
    Mapping,
    Optional,
    Sequence,
    Set,
    Type,
    TypeVar,
    Union,
)

<<<<<<< HEAD
from pydantic import BaseModel, ConfigDict, Field, validator
from typing_extensions import TypeAlias
=======
from typing_extensions import TypeAlias, TypedDict
>>>>>>> 08b97158

from langchain_core._api import deprecated
from langchain_core.messages import (
    AnyMessage,
    BaseMessage,
    MessageLikeRepresentation,
    get_buffer_string,
)
from langchain_core.prompt_values import PromptValue
from langchain_core.runnables import Runnable, RunnableSerializable
from langchain_core.utils import get_pydantic_field_names

if TYPE_CHECKING:
    from langchain_core.caches import BaseCache
    from langchain_core.callbacks import Callbacks
    from langchain_core.outputs import LLMResult


class LangSmithParams(TypedDict, total=False):
    """LangSmith parameters for tracing."""

    ls_provider: str
    """Provider of the model."""
    ls_model_name: str
    """Name of the model."""
    ls_model_type: Literal["chat", "llm"]
    """Type of the model. Should be 'chat' or 'llm'."""
    ls_temperature: Optional[float]
    """Temperature for generation."""
    ls_max_tokens: Optional[int]
    """Max tokens for generation."""
    ls_stop: Optional[List[str]]
    """Stop words for generation."""


@lru_cache(maxsize=None)  # Cache the tokenizer
def get_tokenizer() -> Any:
    """Get a GPT-2 tokenizer instance.

    This function is cached to avoid re-loading the tokenizer
    every time it is called.
    """
    try:
        from transformers import GPT2TokenizerFast  # type: ignore[import]
    except ImportError as e:
        raise ImportError(
            "Could not import transformers python package. "
            "This is needed in order to calculate get_token_ids. "
            "Please install it with `pip install transformers`."
        ) from e
    # create a GPT-2 tokenizer instance
    return GPT2TokenizerFast.from_pretrained("gpt2")


def _get_token_ids_default_method(text: str) -> List[int]:
    """Encode the text into token IDs."""
    # get the cached tokenizer
    tokenizer = get_tokenizer()

    # tokenize the text using the GPT-2 tokenizer
    return tokenizer.encode(text)


LanguageModelInput = Union[PromptValue, str, Sequence[MessageLikeRepresentation]]
LanguageModelOutput = Union[BaseMessage, str]
LanguageModelLike = Runnable[LanguageModelInput, LanguageModelOutput]
LanguageModelOutputVar = TypeVar("LanguageModelOutputVar", BaseMessage, str)


def _get_verbosity() -> bool:
    from langchain_core.globals import get_verbose

    return get_verbose()


class BaseLanguageModel(
    RunnableSerializable[LanguageModelInput, LanguageModelOutputVar], ABC
):
    """Abstract base class for interfacing with language models.

    All language model wrappers inherited from BaseLanguageModel.
    """

    cache: Union[BaseCache, bool, None] = None
    """Whether to cache the response.
    
    * If true, will use the global cache.
    * If false, will not use a cache
    * If None, will use the global cache if it's set, otherwise no cache.
    * If instance of BaseCache, will use the provided cache.
    
    Caching is not currently supported for streaming methods of models.
    """
    # Repr = False is consistent with pydantic 1 if verbose = False
    # We can relax this for pydantic 2?
    # TODO(Team): decide what to do here.
    # Modified just to get unit tests to pass.
    verbose: bool = Field(default_factory=_get_verbosity, exclude=True, repr=False)
    """Whether to print out response text."""
    callbacks: Callbacks = Field(default=None, exclude=True)
    """Callbacks to add to the run trace."""
    tags: Optional[List[str]] = Field(default=None, exclude=True)
    """Tags to add to the run trace."""
    metadata: Optional[Dict[str, Any]] = Field(default=None, exclude=True)
    """Metadata to add to the run trace."""
    custom_get_token_ids: Optional[Callable[[str], List[int]]] = Field(
        default=None, exclude=True
    )
    """Optional encoder to use for counting tokens."""

    model_config = ConfigDict(
        arbitrary_types_allowed=True,
    )

    @validator("verbose", pre=True, always=True, allow_reuse=True)
    def set_verbose(cls, verbose: Optional[bool]) -> bool:
        """If verbose is None, set it.

        This allows users to pass in None as verbose to access the global setting.

        Args:
            verbose: The verbosity setting to use.

        Returns:
            The verbosity setting to use.
        """
        if verbose is None:
            return _get_verbosity()
        else:
            return verbose

    @property
    def InputType(self) -> TypeAlias:
        """Get the input type for this runnable."""
        from langchain_core.prompt_values import (
            ChatPromptValueConcrete,
            StringPromptValue,
        )

        # This is a version of LanguageModelInput which replaces the abstract
        # base class BaseMessage with a union of its subclasses, which makes
        # for a much better schema.
        return Union[
            str,
            Union[StringPromptValue, ChatPromptValueConcrete],
            List[AnyMessage],
        ]

    @abstractmethod
    def generate_prompt(
        self,
        prompts: List[PromptValue],
        stop: Optional[List[str]] = None,
        callbacks: Callbacks = None,
        **kwargs: Any,
    ) -> LLMResult:
        """Pass a sequence of prompts to the model and return model generations.

        This method should make use of batched calls for models that expose a batched
        API.

        Use this method when you want to:
            1. take advantage of batched calls,
            2. need more output from the model than just the top generated value,
            3. are building chains that are agnostic to the underlying language model
                type (e.g., pure text completion models vs chat models).

        Args:
            prompts: List of PromptValues. A PromptValue is an object that can be
                converted to match the format of any language model (string for pure
                text generation models and BaseMessages for chat models).
            stop: Stop words to use when generating. Model output is cut off at the
                first occurrence of any of these substrings.
            callbacks: Callbacks to pass through. Used for executing additional
                functionality, such as logging or streaming, throughout generation.
            **kwargs: Arbitrary additional keyword arguments. These are usually passed
                to the model provider API call.

        Returns:
            An LLMResult, which contains a list of candidate Generations for each input
                prompt and additional model provider-specific output.
        """

    @abstractmethod
    async def agenerate_prompt(
        self,
        prompts: List[PromptValue],
        stop: Optional[List[str]] = None,
        callbacks: Callbacks = None,
        **kwargs: Any,
    ) -> LLMResult:
        """Asynchronously pass a sequence of prompts and return model generations.

        This method should make use of batched calls for models that expose a batched
        API.

        Use this method when you want to:
            1. take advantage of batched calls,
            2. need more output from the model than just the top generated value,
            3. are building chains that are agnostic to the underlying language model
                type (e.g., pure text completion models vs chat models).

        Args:
            prompts: List of PromptValues. A PromptValue is an object that can be
                converted to match the format of any language model (string for pure
                text generation models and BaseMessages for chat models).
            stop: Stop words to use when generating. Model output is cut off at the
                first occurrence of any of these substrings.
            callbacks: Callbacks to pass through. Used for executing additional
                functionality, such as logging or streaming, throughout generation.
            **kwargs: Arbitrary additional keyword arguments. These are usually passed
                to the model provider API call.

        Returns:
            An LLMResult, which contains a list of candidate Generations for each input
                prompt and additional model provider-specific output.
        """

    def with_structured_output(
        self, schema: Union[Dict, Type[BaseModel]], **kwargs: Any
    ) -> Runnable[LanguageModelInput, Union[Dict, BaseModel]]:
        """Not implemented on this class."""
        # Implement this on child class if there is a way of steering the model to
        # generate responses that match a given schema.
        raise NotImplementedError()

    @deprecated("0.1.7", alternative="invoke", removal="1.0")
    @abstractmethod
    def predict(
        self, text: str, *, stop: Optional[Sequence[str]] = None, **kwargs: Any
    ) -> str:
        """Pass a single string input to the model and return a string.

         Use this method when passing in raw text. If you want to pass in specific
            types of chat messages, use predict_messages.

        Args:
            text: String input to pass to the model.
            stop: Stop words to use when generating. Model output is cut off at the
                first occurrence of any of these substrings.
            **kwargs: Arbitrary additional keyword arguments. These are usually passed
                to the model provider API call.

        Returns:
            Top model prediction as a string.
        """

    @deprecated("0.1.7", alternative="invoke", removal="1.0")
    @abstractmethod
    def predict_messages(
        self,
        messages: List[BaseMessage],
        *,
        stop: Optional[Sequence[str]] = None,
        **kwargs: Any,
    ) -> BaseMessage:
        """Pass a message sequence to the model and return a message.

        Use this method when passing in chat messages. If you want to pass in raw text,
            use predict.

        Args:
            messages: A sequence of chat messages corresponding to a single model input.
            stop: Stop words to use when generating. Model output is cut off at the
                first occurrence of any of these substrings.
            **kwargs: Arbitrary additional keyword arguments. These are usually passed
                to the model provider API call.

        Returns:
            Top model prediction as a message.
        """

    @deprecated("0.1.7", alternative="ainvoke", removal="1.0")
    @abstractmethod
    async def apredict(
        self, text: str, *, stop: Optional[Sequence[str]] = None, **kwargs: Any
    ) -> str:
        """Asynchronously pass a string to the model and return a string.

        Use this method when calling pure text generation models and only the top
            candidate generation is needed.

        Args:
            text: String input to pass to the model.
            stop: Stop words to use when generating. Model output is cut off at the
                first occurrence of any of these substrings.
            **kwargs: Arbitrary additional keyword arguments. These are usually passed
                to the model provider API call.

        Returns:
            Top model prediction as a string.
        """

    @deprecated("0.1.7", alternative="ainvoke", removal="1.0")
    @abstractmethod
    async def apredict_messages(
        self,
        messages: List[BaseMessage],
        *,
        stop: Optional[Sequence[str]] = None,
        **kwargs: Any,
    ) -> BaseMessage:
        """Asynchronously pass messages to the model and return a message.

        Use this method when calling chat models and only the top
            candidate generation is needed.

        Args:
            messages: A sequence of chat messages corresponding to a single model input.
            stop: Stop words to use when generating. Model output is cut off at the
                first occurrence of any of these substrings.
            **kwargs: Arbitrary additional keyword arguments. These are usually passed
                to the model provider API call.

        Returns:
            Top model prediction as a message.
        """

    @property
    def _identifying_params(self) -> Mapping[str, Any]:
        """Get the identifying parameters."""
        return self.lc_attributes

    def get_token_ids(self, text: str) -> List[int]:
        """Return the ordered ids of the tokens in a text.

        Args:
            text: The string input to tokenize.

        Returns:
            A list of ids corresponding to the tokens in the text, in order they occur
                in the text.
        """
        if self.custom_get_token_ids is not None:
            return self.custom_get_token_ids(text)
        else:
            return _get_token_ids_default_method(text)

    def get_num_tokens(self, text: str) -> int:
        """Get the number of tokens present in the text.

        Useful for checking if an input fits in a model's context window.

        Args:
            text: The string input to tokenize.

        Returns:
            The integer number of tokens in the text.
        """
        return len(self.get_token_ids(text))

    def get_num_tokens_from_messages(self, messages: List[BaseMessage]) -> int:
        """Get the number of tokens in the messages.

        Useful for checking if an input fits in a model's context window.

        Args:
            messages: The message inputs to tokenize.

        Returns:
            The sum of the number of tokens across the messages.
        """
        return sum([self.get_num_tokens(get_buffer_string([m])) for m in messages])

    @classmethod
    def _all_required_field_names(cls) -> Set:
        """DEPRECATED: Kept for backwards compatibility.

        Use get_pydantic_field_names.
        """
        return get_pydantic_field_names(cls)<|MERGE_RESOLUTION|>--- conflicted
+++ resolved
@@ -18,12 +18,8 @@
     Union,
 )
 
-<<<<<<< HEAD
 from pydantic import BaseModel, ConfigDict, Field, validator
-from typing_extensions import TypeAlias
-=======
 from typing_extensions import TypeAlias, TypedDict
->>>>>>> 08b97158
 
 from langchain_core._api import deprecated
 from langchain_core.messages import (
